//! IR Builder. Provides convience methods to build various parts of the internal
//! representation.
use crate::frontend::library::ast::LibrarySignatures;
use crate::ir::{self, RRC};
use crate::utils;
use std::cell::RefCell;
use std::collections::HashMap;
use std::rc::Rc;

/// An IR builder.
/// Uses internal references to the component to construct and validate
/// constructs when needed.
pub struct Builder<'a> {
    /// Component for which this builder is constructing.
    pub component: &'a mut ir::Component,
    /// Library signatures.
    pub lib_sigs: &'a LibrarySignatures,
    /// Enable validation of components.
    /// Useful for debugging malformed AST errors.
    pub validate: bool,
    /// Internal name generator used to generate non-conflicting name
    /// from the prefix.
    namegen: utils::NameGenerator,
    /// Disables the name generator and treats prefixes as names.
    /// XXX(rachit): This hack is needed because `ir::from_ast` needs to
    /// use the exact identifiers. The right approach is to have a Trie
    /// based name generator that only adds suffixes if there are conflicts.
    pub(super) disable_namegen: bool,
}

impl<'a> Builder<'a> {
    /// Instantiate a new builder using for a component.
    pub fn from(
        component: &'a mut ir::Component,
        lib_sigs: &'a LibrarySignatures,
        validate: bool,
    ) -> Self {
        Self {
            component,
            lib_sigs,
            validate,
            namegen: utils::NameGenerator::default(),
            disable_namegen: false,
        }
    }

    /// Construct a new group and add it to the Component.
    /// The group is guaranteed to start with `prefix`.
    /// Returns a reference to the group.
    pub fn add_group<S: std::fmt::Display + Clone + AsRef<str>>(
        &mut self,
        prefix: S,
        attributes: HashMap<String, u64>,
    ) -> RRC<ir::Group> {
        let name = if !self.disable_namegen {
            self.namegen.gen_name(prefix.as_ref())
        } else {
            prefix.as_ref().to_string()
        };

        // Check if there is a group with the same name.
        let group = Rc::new(RefCell::new(ir::Group {
<<<<<<< HEAD
            name: name.clone().into(),
=======
            name: ir::Id::from(name.as_ref()),
>>>>>>> 99543b0c
            attributes,
            holes: vec![],
            assignments: vec![],
        }));

        // Add default holes to the group.
        for (port_name, width) in vec![("go", 1), ("done", 1)] {
            let hole = Rc::new(RefCell::new(ir::Port {
                name: port_name.into(),
                width,
                direction: ir::Direction::Inout,
                parent_name: name.clone().into(),
                parent: ir::PortParent::Group(Rc::downgrade(&group)),
            }));
            group.borrow_mut().holes.push(hole);
        }

        // Add the group to the component.
        self.component.groups.push(Rc::clone(&group));

        group
    }

    /// Return reference for a constant cell associated with the (val, width)
    /// pair, building and adding it to the component if needed..
    /// If the constant does not exist, it is added to the Context.
    pub fn add_constant(&mut self, val: u64, width: u64) -> RRC<ir::Cell> {
        let name = ir::Cell::constant_name(val, width);
        // If this constant has already been instantiated, return the relevant
        // cell.
        if let Some(cell) = self
            .component
            .cells
            .iter()
            .find(|&c| c.borrow().name == name)
        {
            return Rc::clone(cell);
        }

        // Construct this cell if it's not already present in the context.
        let cell = Self::cell_from_signature(
            name.clone(),
            ir::CellType::Constant { val, width },
            vec![],
            vec![("out".into(), width)],
        );

        // Add constant to the Component.
        self.component.cells.push(Rc::clone(&cell));

        cell
    }

    /// Consturcts a primitive cell of type `primitive`.
    /// The name of the cell is guaranteed to start with `prefix`.
    /// Adds this cell to the underlying component and returns a reference
    /// to the Cell.
    ///
    /// For example:
    /// ```
    /// // Construct a std_reg.
    /// builder.add_primitive("fsm", "std_reg", vec![32]);
    /// ```
    pub fn add_primitive<S, P>(
        &mut self,
        prefix: S,
        primitive: P,
        param_values: &[u64],
    ) -> RRC<ir::Cell>
    where
        S: std::fmt::Display + Clone + AsRef<str>,
        P: std::fmt::Display + Clone + AsRef<str>,
    {
        let prim_id = ir::Id::from(primitive.as_ref());
        let prim = &self.lib_sigs[&prim_id];
        let (param_binding, inputs, outputs) = prim
            .resolve(param_values)
            .expect("Failed to add primitive.");

        let name = if !self.disable_namegen {
            self.namegen.gen_name(prefix.as_ref())
        } else {
            prefix.as_ref().to_string()
        }.into();
        let cell = Self::cell_from_signature(
            name,
            ir::CellType::Primitive {
                name: prim_id,
                param_binding,
            },
            inputs,
            outputs,
        );
        self.component.cells.push(Rc::clone(&cell));
        cell
    }

    /// Construct an assignment.
    pub fn build_assignment(
        &self,
        dst: RRC<ir::Port>,
        src: RRC<ir::Port>,
        guard: Option<ir::Guard>,
    ) -> ir::Assignment {
        // Valid the ports if required.
        if self.validate {
            self.is_port_well_formed(&dst.borrow());
            self.is_port_well_formed(&src.borrow());
            if let Some(g) = &guard {
                g.all_ports()
                    .into_iter()
                    .for_each(|p| self.is_port_well_formed(&p.borrow()))
            }
        }
        // Validate: Check to see if the cell/group associated with the
        // port is in the component.
        ir::Assignment { dst, src, guard }
    }

    ///////////////////// Internal function ////////////////////
    /// VALIDATE: Check if the component contains the cell/group associated
    /// with the port exists in the Component.
    /// Validate methods panic! in order to generate a stacktrace to the
    /// offending code.
    fn is_port_well_formed(&self, port: &ir::Port) -> () {
        match &port.parent {
            ir::PortParent::Cell(cell_wref) => {
                let cell_ref = cell_wref.upgrade().expect("Weak reference to port's parent cell points to nothing. This usually means that the Component did not retain a pointer to the Cell.");

                let cell_name = &cell_ref.borrow().name;
                self.component.find_cell(cell_name).expect("Port's parent cell not present in the component. Add the cell to the component before using the Port.");
            }
            ir::PortParent::Group(group_wref) => {
                let group_ref = group_wref.upgrade().expect("Weak reference to hole's parent group points to nothing. This usually means that the Component did not retain a pointer to the Group.");

                let group_name = &group_ref.borrow().name;
                self.component.find_group(group_name).expect("Hole's parent cell not present in the component. Add the group to the component before using the Hole.");
            }
        };
    }
    /// Construct a cell from input/output signature.
    /// Input and output port definition in the form (name, width).
    pub(super) fn cell_from_signature(
        name: ir::Id,
        typ: ir::CellType,
        inputs: Vec<(ir::Id, u64)>,
        outputs: Vec<(ir::Id, u64)>,
    ) -> RRC<ir::Cell> {
        let cell = Rc::new(RefCell::new(ir::Cell {
            name: name.clone(),
            ports: vec![],
            prototype: typ,
        }));
        // Construct ports
        for (port_name, width) in inputs {
            let port = Rc::new(RefCell::new(ir::Port {
                name: port_name,
                width,
                direction: ir::Direction::Input,
                parent_name: name.clone(),
                parent: ir::PortParent::Cell(Rc::downgrade(&cell)),
            }));
            cell.borrow_mut().ports.push(port);
        }
        for (port_name, width) in outputs {
            let port = Rc::new(RefCell::new(ir::Port {
                name: port_name,
                width,
                direction: ir::Direction::Output,
                parent_name: name.clone(),
                parent: ir::PortParent::Cell(Rc::downgrade(&cell)),
            }));
            cell.borrow_mut().ports.push(port);
        }
        cell
    }
}<|MERGE_RESOLUTION|>--- conflicted
+++ resolved
@@ -60,11 +60,7 @@
 
         // Check if there is a group with the same name.
         let group = Rc::new(RefCell::new(ir::Group {
-<<<<<<< HEAD
-            name: name.clone().into(),
-=======
             name: ir::Id::from(name.as_ref()),
->>>>>>> 99543b0c
             attributes,
             holes: vec![],
             assignments: vec![],
@@ -148,7 +144,8 @@
             self.namegen.gen_name(prefix.as_ref())
         } else {
             prefix.as_ref().to_string()
-        }.into();
+        }
+        .into();
         let cell = Self::cell_from_signature(
             name,
             ir::CellType::Primitive {
