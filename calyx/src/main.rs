--- conflicted
+++ resolved
@@ -1,15 +1,8 @@
-mod ast;
-mod pretty_print;
-mod parse;
+mod lang;
 mod passes;
-mod rtl_gen;
-<<<<<<< HEAD
-mod utils;
-mod unit_pass;
-=======
->>>>>>> 21735265
+mod rtl;
 
-use crate::pretty_print::Printable;
+use crate::lang::*;
 
 #[macro_use]
 extern crate clap;
@@ -24,11 +17,5 @@
 
     let filename = matches.value_of("FILE").unwrap();
     let mut syntax: ast::Namespace = parse::parse_file(filename);
-<<<<<<< HEAD
-    syntax.pretty_print(); 
-    unit_pass::do_nothing(&mut syntax);
-    // println!("{:#?}", syntax)
-=======
     passes::collapse_seqs::do_pass(&mut syntax);
->>>>>>> 21735265
 }