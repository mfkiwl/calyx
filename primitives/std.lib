<<<<<<< HEAD
/**
 * The FuTIL standard library.
 * Implement verilog primitives that are unrepresentable in FuTIL.
 * Conventions:
 * - All parameter names must be SNAKE_CASE and all caps.
 * - Port names must be snake_case, no caps.
 */
primitive std_mem_d1[width, size, idx_size](
  addr0: idx_size,
  write_data: width,
  write_en: 1,
  clk: 1
) -> (read_data: width, done: 1) {
  verilog {
    module std_mem_d1
      #(parameter width = 32,
        parameter size = 16,
        parameter idx_size = 4)
       (input logic [idx_size-1:0] addr0,
        input logic [width-1:0]   write_data,
        input logic               write_en,
        input logic               clk,
        output logic [width-1:0]  read_data,
        output logic done);

      logic [width-1:0]  mem[size-1:0];

      /* verilator lint_off WIDTH */
      assign read_data = mem[addr0];
      always_ff @(posedge clk) begin
        if (write_en) begin
          mem[addr0] <= write_data;
          done <= 1'd1;
        end else
          done <= 1'd0;
      end
    endmodule
  }
}

// Represents an external memory
primitive std_mem_d1_ext[width, size, idx_size](
  addr0: idx_size,
  write_data: width,
  write_en: 1,
  clk: 1
) -> (read_data: width, done: 1) {}


primitive std_mem_d2[width, d0_size, d1_size, d0_idx_size, d1_idx_size](
  addr0: d0_idx_size,
  addr1: d1_idx_size,
  write_data: width,
  write_en: 1,
  clk: 1
) -> (read_data: width, done: 1) {
  verilog {
    module std_mem_d2
      #(parameter width = 32,
        parameter d0_size = 16,
        parameter d1_size = 16,
        parameter d0_idx_size = 4,
        parameter d1_idx_size = 4)
       (input logic [d0_idx_size-1:0] addr0,
        input logic [d1_idx_size-1:0] addr1,
        input logic [width-1:0]   write_data,
        input logic               write_en,
        input logic               clk,
        output logic [width-1:0]  read_data,
        output logic done);

      /* verilator lint_off WIDTH */
      logic [width-1:0]  mem[d0_size-1:0][d1_size-1:0];

      assign read_data = mem[addr0][addr1];
      always_ff @(posedge clk) begin
        if (write_en) begin
          mem[addr0][addr1] <= write_data;
          done <= 1'd1;
        end else
          done <= 1'd0;
      end
    endmodule
  }
}

primitive std_mem_d2_ext[width, d0_size, d1_size, d0_idx_size, d1_idx_size](
  addr0: d0_idx_size,
  addr1: d1_idx_size,
  write_data: width,
  write_en: 1,
  clk: 1
) -> (read_data: width, done: 1) {}

primitive std_mem_d3[
    width,
    d0_size,
    d1_size,
    d2_size,
    d0_idx_size,
    d1_idx_size,
    d2_idx_size
] (
  addr0: d0_idx_size,
  addr1: d1_idx_size,
  addr2: d2_idx_size,
  write_data: width,
  write_en: 1,
  clk: 1
) -> (read_data: width, done: 1) {
  verilog {
    module std_mem_d3
      #(parameter width = 32,
        parameter d0_size = 16,
        parameter d1_size = 16,
        parameter d2_size = 16,
        parameter d0_idx_size = 4,
        parameter d1_idx_size = 4,
        parameter d2_idx_size = 4)
       (input logic [d0_idx_size-1:0] addr0,
        input logic [d1_idx_size-1:0] addr1,
        input logic [d2_idx_size-1:0] addr2,
        input logic [width-1:0]   write_data,
        input logic               write_en,
        input logic               clk,
        output logic [width-1:0]  read_data,
        output logic done);

      /* verilator lint_off WIDTH */
      logic [width-1:0]  mem[d0_size-1:0][d1_size-1:0][d2_size-1:0];

      assign read_data = mem[addr0][addr1][addr2];
      always_ff @(posedge clk) begin
        if (write_en) begin
          mem[addr0][addr1][addr2] <= write_data;
          done <= 1'd1;
        end else
          done <= 1'd0;
      end
    endmodule
  }
}

primitive std_mem_d3_ext[
    width,
    d0_size,
    d1_size,
    d2_size,
    d0_idx_size,
    d1_idx_size,
    d2_idx_size
] (
  addr0: d0_idx_size,
  addr1: d1_idx_size,
  addr2: d2_idx_size,
  write_data: width,
  write_en: 1,
  clk: 1
) -> (read_data: width, done: 1) {}

primitive std_mem_d4[
    width,
    d0_size,
    d1_size,
    d2_size,
    d3_size,
    d0_idx_size,
    d1_idx_size,
    d2_idx_size,
    d3_idx_size
] (
  addr0: d0_idx_size,
  addr1: d1_idx_size,
  addr2: d2_idx_size,
  addr3: d3_idx_size,
  write_data: width,
  write_en: 1,
  clk: 1
) -> (read_data: width, done: 1) {
  verilog {
    module std_mem_d4
      #(parameter width = 32,
        parameter d0_size = 16,
        parameter d1_size = 16,
        parameter d2_size = 16,
        parameter d3_size = 16,
        parameter d0_idx_size = 4,
        parameter d1_idx_size = 4,
        parameter d2_idx_size = 4,
        parameter d3_idx_size = 4)
       (input logic [d0_idx_size-1:0] addr0,
        input logic [d1_idx_size-1:0] addr1,
        input logic [d2_idx_size-1:0] addr2,
        input logic [d3_idx_size-1:0] addr3,
        input logic [width-1:0]   write_data,
        input logic               write_en,
        input logic               clk,
        output logic [width-1:0]  read_data,
        output logic done);

      /* verilator lint_off WIDTH */
      logic [width-1:0]  mem[d0_size-1:0][d1_size-1:0][d2_size-1:0][d3_size-1:0];

      assign read_data = mem[addr0][addr1][addr2][addr3];
      always_ff @(posedge clk) begin
        if (write_en) begin
          mem[addr0][addr1][addr2][addr3] <= write_data;
          done <= 1'd1;
        end else
          done <= 1'd0;
      end
    endmodule
  }
}

primitive std_mem_d4_ext[
    width,
    d0_size,
    d1_size,
    d2_size,
    d3_size,
    d0_idx_size,
    d1_idx_size,
    d2_idx_size,
    d3_idx_size
] (
  addr0: d0_idx_size,
  addr1: d1_idx_size,
  addr2: d2_idx_size,
  addr3: d3_idx_size,
  write_data: width,
  write_en: 1,
  clk: 1
) -> (read_data: width, done: 1) {}

primitive std_logsize_mem_d1[width, logsize](
  addr0: logsize,
  write_data: width,
  write_en: 1,
  clk: 1
) -> (read_data: width) {
  verilog {
    module std_logsize_mem_d1
      #(parameter width = 32,
        parameter logsize = 4)
       (input logic [logsize-1:0] addr0,
        input logic [width-1:0]   write_data,
        input logic               write_en,
        input logic               clk,
        output logic [width-1:0]  read_data);

      logic [width-1:0]  mem[(1<<logsize)-1:0];

      assign read_data = mem[addr0];
      always_ff @(posedge clk) begin
        if (write_en) begin
          mem[addr0] <= write_data;
        end
      end
    endmodule
  }
}

primitive std_reg<"static"=1>[width](in: width, write_en: 1, clk: 1) -> (out: width, done: 1) {
  verilog {
    module std_reg
      #(parameter width = 32)
       (input wire [width-1:0] in,
        input wire write_en,
        input wire clk,
        // output
        output logic [width - 1:0] out,
        output logic done);

      always_ff @(posedge clk) begin
        if (write_en) begin
          out <= in;
          done <= 1'd1;
        end else
          done <= 1'd0;
      end
    endmodule
  }
}

primitive std_shift_reg[width, depth](in: width, write_en: 1, clk: 1) -> (out: width, done: 1) {
  verilog {
    module std_shift_reg
      #(parameter WIDTH = 32,
        parameter DEPTH = 1)
       (// inputs
        input logic [WIDTH-1:0] in,
        input logic write_en,
        // clock
        input logic clk,
        // outputs
        output logic [WIDTH-1:0] out,
        output logic done);

      // Register file to store values being shifted.
      logic [WIDTH-1:0] shift_reg[0:DEPTH-1];
      // Local variable to shift the register with.
      logic [WIDTH-1:0] push_in;

      // The output is always the right-most value.
      assign out = shift_reg[DEPTH-1];

      // Select what value needs to be pushed in this cycle.
      always_comb begin
        if (write_en)
          push_in = in;
        else
          push_in = '0;
      end

      // Shift all the value to the right.
      genvar i;
      generate for (i=0; i<DEPTH - 1; i=i+1)
      always_ff @(posedge clk)
        shift_reg[i+1] <= shift_reg[i];
      endgenerate

      always_ff @(posedge clk) begin
        // If a value was written, send the done signal.
        if (write_en) begin
          done <= 1'd1;
        end else
          done <= 1'd0;

        // Push new value into the register
        shift_reg[0] <= push_in;
      end
    endmodule
  }
}

primitive std_const<"share"=1>[width, value]() -> (out: width) {
  verilog {
    module std_const
      #(parameter width = 32,
        parameter value = 0)
       (output logic [width - 1:0] out);
      assign out = value;
    endmodule
  }
}

primitive std_slice<"share"=1>[in_width, out_width](in: in_width) -> (out: out_width) {
  verilog {
    module std_slice
      #(parameter in_width = 32,
        parameter out_width = 32)
      (input  logic [in_width-1:0] in,
       output logic [out_width-1:0] out);
      assign out = in[out_width-1:0];
    endmodule
  }
}

primitive std_lsh<"share"=1>[width](left: width, right: width) -> (out: width) {
  verilog {
    module std_lsh
      #(parameter width = 32)
      (input  logic [width-1:0] left,
        input  logic [width-1:0] right,
        output logic [width-1:0] out);
      assign out = left << right;
    endmodule
  }
}

primitive std_rsh<"share"=1>[width](left: width, right: width) -> (out: width) {
  verilog {
    module std_rsh
      #(parameter width = 32)
      (input  logic [width-1:0] left,
        input  logic [width-1:0] right,
        output logic [width-1:0] out);
      assign out = left >> right;
    endmodule
  }
}

primitive std_add<"share"=1>[width](left: width, right: width) -> (out: width) {
  verilog {
    module std_add
      #(parameter width = 32)
      (input  logic [width-1:0] left,
        input  logic [width-1:0] right,
        output logic [width-1:0] out);
      assign out = left + right;
    endmodule
  }
}

primitive std_sub<"share"=1>[width](left: width, right: width) -> (out: width) {
  verilog {
    module std_sub
      #(parameter width = 32)
      (input  logic [width-1:0] left,
        input  logic [width-1:0] right,
        output logic [width-1:0] out);
      assign out = left - right;
    endmodule
  }
}

primitive std_mod<"share"=1>[width](left: width, right: width) -> (out: width) {
  verilog {
    module std_mod
      #(parameter width = 32)
      (input  logic [width-1:0] left,
        input  logic [width-1:0] right,
        output logic [width-1:0] out);
      assign out = left % right;
    endmodule
  }
}

primitive std_mod_pipe[width]
(clk: 1, reset: 1, go: 1, left: width, right: width)
-> (out: width, done: 1) {
  verilog {
    module std_mod_pipe
              #(parameter width = 32)
                (input            clk, reset,
                input                  go,
                input [width-1:0]      left,
                input [width-1:0]      right,
                output reg [width-1:0] out,
                output reg             done);

      wire start = go && !running && !reset;

      reg [width-1:0]     dividend;
      reg [(width-1)*2:0] divisor;
      reg [width-1:0]     quotient;
      reg [width-1:0]     quotient_msk;
      reg                 running;

      always @(posedge clk) begin
          if (reset || !go) begin
            running <= 0;
            done <= 0;
            out <= 0;
          end else
           if (start && left == 0) begin
              out <= 0;
              done <= 1;
           end if (start) begin
              running <= 1;
              dividend <= left;
              divisor <= right << width-1;
              quotient <= 0;
              quotient_msk <= 1 << width-1;
            end else
              if (!quotient_msk && running) begin
                running <= 0;
                done <= 1;
                out <= dividend;
              end else begin
                if (divisor <= dividend) begin
                    dividend <= dividend - divisor;
                    quotient <= quotient | quotient_msk;
                end
                divisor <= divisor >> 1;
                quotient_msk <= quotient_msk >> 1;
              end
      end
    endmodule
  }
}

primitive std_mult<"share"=1>[width](left: width, right: width) -> (out: width) {
  verilog {
    module std_mult
      #(parameter width = 32)
      (input logic  [width-1:0] left,
        input logic  [width-1:0] right,
        output logic [width-1:0] out);
      assign out = left * right;
    endmodule
  }
}

primitive std_mult_pipe[width](left: width, right: width, go: 1, clk: 1) -> (out: width, done: 1) {
  verilog {
    module std_mult_pipe
      #(parameter width = 32)
       (input logic [width-1:0] left,
        input logic [width-1:0] right,
        input logic go,
        input logic clk,
        output logic [width-1:0] out,
        output logic done);
       logic [width-1:0] rtmp;
       logic [width-1:0] ltmp;
       logic [width-1:0] out_tmp;
       reg done_buf[1:0];
       always_ff @(posedge clk) begin
         if (go) begin
           rtmp <= right;
           ltmp <= left;
           out_tmp <= rtmp * ltmp;
           out <= out_tmp;

           done <= done_buf[1];
           done_buf[0] <= 1'b1;
           done_buf[1] <= done_buf[0];
         end else begin
           rtmp <= 0;
           ltmp <= 0;
           out_tmp <= 0;
           out <= 0;

           done <= 0;
           done_buf[0] <= 0;
           done_buf[1] <= 0;
         end
       end
     endmodule
  }
}

primitive std_div<"share"=1>[width](left: width, right: width) -> (out: width) {
  verilog {
    module std_div
      #(parameter width = 32)
      (input logic  [width-1:0] left,
        input logic  [width-1:0] right,
        output logic [width-1:0] out);
      assign out = left / right;
    endmodule
  }
}

primitive std_div_pipe[width]
(clk: 1, reset: 1, go: 1, left: width, right: width)
-> (out: width, done: 1) {
  verilog {
    /* verilator lint_off WIDTH */
    module std_div_pipe
              #(parameter width = 32)
                (input             clk, reset,
                input                  go,
                input [width-1:0]      left,
                input [width-1:0]      right,
                output reg [width-1:0] out,
                output reg             done);

      wire start = go && !running && !reset;

      reg [width-1:0]     dividend;
      reg [(width-1)*2:0] divisor;
      reg [width-1:0]     quotient;
      reg [width-1:0]     quotient_msk;
      reg                 running;

      always @(posedge clk) begin
          if (reset || !go) begin
            running <= 0;
            done <= 0;
            out <= 0;
          end else
           if (start && left == 0) begin
              out <= 0;
              done <= 1;
           end if (start) begin
              running <= 1;
              dividend <= left;
              divisor <= right << width-1;
              quotient <= 0;
              quotient_msk <= 1 << width-1;
            end else
              if (!quotient_msk && running) begin
                running <= 0;
                done <= 1;
                out <= quotient;
              end else begin
                if (divisor <= dividend) begin
                    dividend <= dividend - divisor;
                    quotient <= quotient | quotient_msk;
                end
                divisor <= divisor >> 1;
                quotient_msk <= quotient_msk >> 1;
              end
      end
    endmodule
  }
}


primitive std_not<"share"=1>[width](in: width) -> (out: width) {
  verilog {
    module std_not
      #(parameter width = 32)
      (input logic [width-1:0] in,
        output logic [width-1:0] out);
      assign out = ~in;
    endmodule
  }
}

primitive std_and<"share"=1>[width](left: width, right: width) -> (out: width) {
  verilog {
    module std_and
      #(parameter width = 32)
      (input logic  [width-1:0] left,
        input logic  [width-1:0] right,
        output logic [width-1:0] out);
      assign out = left & right;
    endmodule
  }
}

primitive std_or<"share"=1>[width](left: width, right: width) -> (out: width) {
  verilog {
    module std_or
      #(parameter width = 32)
      (input logic  [width-1:0] left,
        input logic  [width-1:0] right,
        output logic [width-1:0] out);
      assign out = left | right;
    endmodule
  }
}

primitive std_xor[p_width](left: p_width, right: p_width) -> (out: p_width) {
  verilog {
    module std_xor
      #(parameter width = 32)
      (input logic  [width-1:0] left,
        input logic  [width-1:0] right,
        output logic [width-1:0] out);
      assign out = left ^ right;
    endmodule
  }
}

primitive std_gt<"share"=1>[width](left: width, right: width) -> (out: 1) {
  verilog {
    module std_gt
      #(parameter width = 32)
      (input logic [width-1:0] left,
        input logic [width-1:0] right,
        output logic            out);
      assign out = left > right;
    endmodule
  }
}

primitive std_lt<"share"=1>[width](left: width, right: width) -> (out: 1) {
  verilog {
    module std_lt
      #(parameter width = 32)
      (input logic [width-1:0] left,
        input logic [width-1:0] right,
        output logic            out);
      assign out = left < right;
    endmodule
  }
}

primitive std_eq<"share"=1>[width](left: width, right: width) -> (out: 1) {
  verilog {
    module std_eq
      #(parameter width = 32)
      (input logic [width-1:0] left,
        input logic [width-1:0] right,
        output logic            out);
      assign out = left == right;
    endmodule
  }
}

primitive std_neq<"share"=1>[width](left: width, right: width) -> (out: 1) {
  verilog {
    module std_neq
      #(parameter width = 32)
      (input logic [width-1:0] left,
        input logic [width-1:0] right,
        output logic            out);
      assign out = left != right;
    endmodule
  }
}

primitive std_ge<"share"=1>[width](left: width, right: width) -> (out: 1) {
  verilog {
    module std_ge
      #(parameter width = 32)
      (input logic [width-1:0] left,
        input logic [width-1:0] right,
        output logic            out);
      assign out = left >= right;
    endmodule
  }
}

primitive std_le<"share"=1>[width](left: width, right: width) -> (out: 1) {
  verilog {
    module std_le
      #(parameter width = 32)
      (input logic [width-1:0] left,
       input logic [width-1:0] right,
       output logic            out);
      assign out = left <= right;
    endmodule
  }
}

primitive std_sqrt(in: 32, go: 1, clk: 1) -> (out: 32, done: 1) {
  verilog {
    module std_sqrt
      (input logic [31:0]  in,
       input logic         go,
       input logic         clk,
       output logic [31:0] out,
       output logic        done);
      // declare the variables
      reg [31:0] a;
      reg [15:0] q;
      reg [17:0] left,right,r;
      integer i;
      always_ff @(posedge clk) begin
        if (go && i == 0) begin
          // initialize all the variables.
          a = in;
          q = 0;
          i = 1;
          left = 0;   // input to adder/sub
          right = 0;  // input to adder/sub
          r = 0;      // remainder
        // run the calculations for 16 iterations.
        end else if (go && i <= 16) begin
          right = {q,r[17],1'b1};
          left = {r[15:0],a[31:30]};
          a = {a[29:0],2'b00};    //left shift by 2 bits.
          if (r[17] == 1) //add if r is negative
              r = left + right;
          else    //subtract if r is positive
              r = left - right;
          q = {q[14:0],!r[17]};
          if (i == 16) begin
            out = {16'd0,q};   //final assignment of output.
            i = 0;
            done = 1;
          end else
            i = i + 1;
        end else begin
          // initialize all the variables.
          a = in;
          q = 0;
          i = 0;
          left = 0;   // input to adder/sub
          right = 0;  // input to adder/sub
          r = 0;      // remainder
          done = 0;
        end
      end
    endmodule
  }
}

primitive std_start_fsm(valid: 1, reset: 1, clk: 1) -> (out: 1) {
  verilog {
    module std_start_fsm
     (input logic  valid,
      input logic  reset,
      input logic  clk,
      // outputs
      output logic out);

      logic        state;
      always_ff @(posedge clk) begin
      if (reset) begin
        out <= 1'b0;
        state <= 1'b0;
      end else
        case ({valid, state})
          2'b00: out <= 1'b0;
          2'b10: begin
            state <= 1'b1;
            out <= 1'b1;
          end
          2'b01: out <= 1'b0;
          2'b11: out <= 1'b0;
        endcase
      end
    endmodule
  }
}

primitive std_fsm_state(in: 1, reset: 1, clk: 1) -> (out: 1) {
 verilog {
    module std_fsm_state
      (input logic  in,
       input logic  reset,
       input logic  clk,
       // outputs
       output logic out);

      logic        state;

      always_ff @(posedge clk) begin
        if (reset) state <= 1'b0;
        else begin
          state <= in;
        end
      end

      always_comb
        out = state;
    endmodule
  }
}

/////// fixed_point primitive ///////////

primitive fixed_p_std_const[width, int_width, fract_width, value1, value2] () -> (out: width){
    verilog {
        module fixed_p_std_const
            #(parameter width=32,
            parameter int_width = 8,
            parameter fract_width = 24,
            parameter value1 = 0,
            parameter value2 = 0)

        (output logic [width-1:0] out);
        assign out = {value1, value2};
        endmodule
    }
}


primitive fixed_p_std_add[width, int_width, fract_width] (left: width, right: width) ->(out: width){
    verilog {
      module fixed_p_std_add
        #(parameter width= 32,
        parameter int_width= 8,
        parameter fract_width= 24)

        (input logic [width-1:0] left,
        input logic [width-1:0] right,
        output logic [width-1:0] out);

        assign out = left + right;
      endmodule
    }
}

primitive fixed_p_std_sub[width, int_width, fract_width] (left: width, right: width)->(out: width){
    verilog {
        module fixed_p_std_sub
        #(parameter width= 32,
        parameter int_width= 8,
        parameter fract_width= 24)

        (input logic [width-1:0] left,
        input logic [width-1:0] right,
        output logic [width-1:0] out);


        out = left -right;
        endmodule
    }
}

primitive fixed_p_std_mult[width, int_width, fract_width](left: width, right: width)->(out: width){
    verilog {
      module fixed_p_std_mult
        #(parameter width= 32,
        parameter int_width= 8,
        parameter fract_width= 24)

        (input logic [width-1:0] left,
        input logic [width-1:0] right,
        output logic [width-1:0] out);

        logic [2*width-2:0] result;

        assign result = left * right;
        assign out = result[width+fract_width-1:fract_width];


        endmodule

    }
}

primitive fixed_p_std_div[width, int_width, fract_width](left: width, right: width)->(out: width){
    verilog {
        module fixed_p_std_div
          #(parameter width= 32,
            parameter int_width= 8,
            parameter fract_width= 24)
          (input logic [width-1:0] left,
           input logic [width-1:0] right,
           output logic [width-1:0] out);

          logic [2*width-2:0] result;

          assign result = left / right;
          assign out = result[width+fract_width-1:fract_width];
        endmodule

    }
}

primitive fixed_p_std_gt<"share"=1>[width, int_width, fract_width](left: width, right: width) -> (out: 1) {
  verilog {
    module fixed_p_std_gt
     #(parameter width = 32,
       parameter int_width = 8,
       parameter fract_width = 24)
       (input  logic [width-1:0] left,
        input  logic [width-1:0] right,
        output logic             out);
      assign out = left > right;
    endmodule
  }
}

primitive fixed_p_std_add_dbit[width1, width2 , int_width1, fract_width1, int_width2, fract_width2, out_width] (left: width1, right: width2)
->(out: out_width){
    verilog {
      module fixed_p_std_add_dbit
        #(parameter width1= 32,
        parameter width2= 32,
        parameter int_width1 = 8,
        parameter fract_width1 = 24,
        parameter int_width2 = 4,
        parameter fract_width2 =28,
        parameter out_width = 36)

        (input logic [width1-1:0] left,
        input logic [width2-1:0] right,
        output logic [out_width-1:0] out);

        logic [int_width1-1:0] left_int;
        logic [int_width2-1:0] right_int;
        logic [fract_width1-1:0] left_fract;
        logic [fract_width2-1:0] right_fract;

        localparam bigint = (int_width1 >= int_width2) ? int_width1 : int_width2;
        localparam bigfract = (fract_width1 >= fract_width2) ? fract_width1 : fract_width2;

        logic [bigint-1:0]  mod_right_int;
        logic [bigfract-1:0] mod_left_fract;

        logic [bigint-1:0]  whole_int;
        logic [ bigfract-1:0] whole_fract;

        assign {left_int, left_fract} = left;
        assign {right_int, right_fract} = right;

        assign mod_left_fract = left_fract * (2**(fract_width2-fract_width1));

        always_comb begin
          if ((mod_left_fract + right_fract) >= 2**fract_width2) begin
            whole_int = left_int + right_int+1;
            whole_fract =mod_left_fract + right_fract-2**fract_width2;
          end
          else begin
            whole_int = left_int + right_int;
            whole_fract =mod_left_fract + right_fract;
          end
        end

        assign out = {whole_int, whole_fract};
      endmodule
    }
}

/////// signed primitives ///////
primitive std_slsh<"share"=1>[width](left: width, right: width) -> (out: width) {
  verilog {
    module std_slsh
      #(parameter width = 32)
      (input  signed [width-1:0] left,
        input  signed [width-1:0] right,
        output signed [width-1:0] out);
      assign out = left << right;
    endmodule
  }
}

primitive std_srsh<"share"=1>[width](left: width, right: width) -> (out: width) {
  verilog {
    module std_srsh
      #(parameter width = 32)
      (input  signed [width-1:0] left,
        input  signed [width-1:0] right,
        output signed [width-1:0] out);
      assign out = left >> right;
    endmodule
  }
}
primitive std_sadd<"share"=1>[width](left: width, right: width) -> (out: width) {
  verilog {
    module std_sadd
      #(parameter width = 32)
      (input  signed  [width-1:0] left,
        input  signed  [width-1:0] right,
        output signed  [width-1:0] out);
      assign out = left + right;
    endmodule
  }
}

primitive std_ssub<"share"=1>[width](left: width, right: width) -> (out: width) {
  verilog {
    module std_ssub
      #(parameter width = 32)
      (input  signed  [width-1:0] left,
        input  signed  [width-1:0] right,
        output signed  [width-1:0] out);
      assign out = left - right;
    endmodule
  }
}

primitive std_smod<"share"=1>[width](left: width, right: width) -> (out: width) {
  verilog {
    module std_smod
      #(parameter width = 32)
      (input  signed [width-1:0] left,
        input  signed [width-1:0] right,
        output signed [width-1:0] out);
      assign out = left % right;
    endmodule
  }
}

primitive std_smod_pipe[width]
(clk: 1, reset: 1, go: 1, left: width, right: width)
-> (out: width, done: 1) {
  verilog {
    module std_smod_pipe
              #(parameter width = 32)
                (input            clk, reset,
                input                  go,
                input  signed [width-1:0]      left,
                input  signed [width-1:0]      right,
                output reg signed [width-1:0] out,
                output reg             done);

      wire start = go && !running && !reset;

      reg signed [width-1:0]     dividend;
      reg signed [(width-1)*2:0] divisor;
      reg signed [width-1:0]     quotient;
      reg signed [width-1:0]     quotient_msk;
      reg                        running;

      always @(posedge clk) begin
          if (reset || !go) begin
            running <= 0;
            done <= 0;
            out <= 0;
          end else
           if (start && left == 0) begin
              out <= 0;
              done <= 1;
           end if (start) begin
              running <= 1;
              dividend <= left;
              divisor <= right << width-1;
              quotient <= 0;
              quotient_msk <= 1 << width-1;
            end else
              if (!quotient_msk && running) begin
                running <= 0;
                done <= 1;
                out <= dividend;
              end else begin
                if (divisor <= dividend) begin
                    dividend <= dividend - divisor;
                    quotient <= quotient | quotient_msk;
                end
                divisor <= divisor >> 1;
                quotient_msk <= quotient_msk >> 1;
              end
      end
    endmodule
  }
}

primitive std_smult<"share"=1>[width](left: width, right: width) -> (out: width) {
  verilog {
    module std_smult
      #(parameter width = 32)
      (input  signed  [width-1:0] left,
        input  signed  [width-1:0] right,
        output signed  [width-1:0] out);
      assign out = left * right;
    endmodule
  }
}

primitive std_smult_pipe[width](left: width, right: width, go: 1, clk: 1) -> (out: width, done: 1) {
  verilog {
    module std_smult_pipe
      #(parameter width = 32)
       (input signed [width-1:0] left,
        input signed [width-1:0] right,
        input logic go,
        input logic clk,
        output signed [width-1:0] out,
        output logic done);
       logic signed [width-1:0] rtmp;
       logic signed [width-1:0] ltmp;
       logic signed [width-1:0] out_tmp;
       reg done_buf[1:0];
       always_ff @(posedge clk) begin
         if (go) begin
           rtmp <= right;
           ltmp <= left;
           out_tmp <= rtmp * ltmp;
           out <= out_tmp;

           done <= done_buf[1];
           done_buf[0] <= 1'b1;
           done_buf[1] <= done_buf[0];
         end else begin
           rtmp <= 0;
           ltmp <= 0;
           out_tmp <= 0;
           out <= 0;

           done <= 0;
           done_buf[0] <= 0;
           done_buf[1] <= 0;
         end
       end
     endmodule
  }
}

primitive std_sdiv<"share"=1>[width](left: width, right: width) -> (out: width) {
  verilog {
    module std_sdiv
      #(parameter width = 32)
      (input  signed  [width-1:0] left,
        input  signed  [width-1:0] right,
        output signed  [width-1:0] out);
      assign out = left / right;
    endmodule
  }
}

primitive std_sdiv_pipe[width]
(clk: 1, reset: 1, go: 1, left: width, right: width)
-> (out: width, done: 1) {
  verilog {
    /* verilator lint_off WIDTH */
    module std_sdiv_pipe
              #(parameter width = 32)
                (input             clk, reset,
                input                  go,
                input signed [width-1:0]      left,
                input signed [width-1:0]      right,
                output reg signed [width-1:0] out,
                output reg             done);

      wire start = go && !running && !reset;

      reg signed [width-1:0]     dividend;
      reg signed [(width-1)*2:0] divisor;
      reg signed [width-1:0]     quotient;
      reg signed [width-1:0]     quotient_msk;
      reg                        running;

      always @(posedge clk) begin
          if (reset || !go) begin
            running <= 0;
            done <= 0;
            out <= 0;
          end else
           if (start && left == 0) begin
              out <= 0;
              done <= 1;
           end if (start) begin
              running <= 1;
              dividend <= left;
              divisor <= right << width-1;
              quotient <= 0;
              quotient_msk <= 1 << width-1;
            end else
              if (!quotient_msk && running) begin
                running <= 0;
                done <= 1;
                out <= quotient;
              end else begin
                if (divisor <= dividend) begin
                    dividend <= dividend - divisor;
                    quotient <= quotient | quotient_msk;
                end
                divisor <= divisor >> 1;
                quotient_msk <= quotient_msk >> 1;
              end
      end
    endmodule
  }
}


primitive std_snot<"share"=1>[width](in: width) -> (out: width) {
  verilog {
    module std_snot
      #(parameter width = 32)
      (input signed [width-1:0] in,
        output signed [width-1:0] out);
      assign out = ~in;
    endmodule
  }
}

primitive std_sand<"share"=1>[width](left: width, right: width) -> (out: width) {
  verilog {
    module std_sand
      #(parameter width = 32)
      (input signed  [width-1:0] left,
        input signed  [width-1:0] right,
        output signed [width-1:0] out);
      assign out = left & right;
    endmodule
  }
}

primitive std_sor<"share"=1>[width](left: width, right: width) -> (out: width) {
  verilog {
    module std_sor
      #(parameter width = 32)
      (input signed  [width-1:0] left,
        input signed  [width-1:0] right,
        output signed [width-1:0] out);
      assign out = left | right;
    endmodule
  }
}

primitive std_sgt<"share"=1>[width](left: width, right: width) -> (out: 1) {
  verilog {
    module std_sgt
      #(parameter width = 32)
      (input signed [width-1:0] left,
        input signed [width-1:0] right,
        output signed            out);
      assign out = left > right;
    endmodule
  }
}

primitive std_slt<"share"=1>[width](left: width, right: width) -> (out: 1) {
  verilog {
    module std_slt
      #(parameter width = 32)
      (input signed [width-1:0] left,
        input signed [width-1:0] right,
        output signed            out);
      assign out = left < right;
    endmodule
  }
}

primitive std_seq<"share"=1>[width](left: width, right: width) -> (out: 1) {
  verilog {
    module std_seq
      #(parameter width = 32)
      (input signed [width-1:0] left,
        input signed [width-1:0] right,
        output signed            out);
      assign out = left == right;
    endmodule
  }
}

primitive std_sneq<"share"=1>[width](left: width, right: width) -> (out: 1) {
  verilog {
    module std_sneq
      #(parameter width = 32)
      (input signed [width-1:0] left,
        input signed [width-1:0] right,
        output signed            out);
      assign out = left != right;
    endmodule
  }
}

primitive std_sge<"share"=1>[width](left: width, right: width) -> (out: 1) {
  verilog {
    module std_sge
      #(parameter width = 32)
      (input signed [width-1:0] left,
        input signed [width-1:0] right,
        output signed            out);
      assign out = left >= right;
    endmodule
  }
}

primitive std_sle<"share"=1>[width](left: width, right: width) -> (out: 1) {
  verilog {
    module std_sle
      #(parameter width = 32)
      (input signed [width-1:0] left,
       input signed [width-1:0] right,
       output signed            out);
      assign out = left <= right;
    endmodule
  }
}

primitive std_ssqrt(in: 32, go: 1, clk: 1) -> (out: 32, done: 1) {
  verilog {
    module std_ssqrt
      (input signed [31:0]  in,
       input logic         go,
       input logic         clk,
       output signed [31:0] out,
       output logic        done);
      // declare the variables
      reg signed [31:0] a;
      reg signed [15:0] q;
      reg signed [17:0] left,right,r;
      integer i;
      always_ff @(posedge clk) begin
        if (go && i == 0) begin
          // initialize all the variables.
          a = in;
          q = 0;
          i = 1;
          left = 0;   // input to adder/sub
          right = 0;  // input to adder/sub
          r = 0;      // remainder
        // run the calculations for 16 iterations.
        end else if (go && i <= 16) begin
          right = {q,r[17],1'b1};
          left = {r[15:0],a[31:30]};
          a = {a[29:0],2'b00};    //left shift by 2 bits.
          if (r[17] == 1) //add if r is negative
              r = left + right;
          else    //subtract if r is positive
              r = left - right;
          q = {q[14:0],!r[17]};
          if (i == 16) begin
            out = {16'd0,q};   //final assignment of output.
            i = 0;
            done = 1;
          end else
            i = i + 1;
        end else begin
          // initialize all the variables.
          a = in;
          q = 0;
          i = 0;
          left = 0;   // input to adder/sub
          right = 0;  // input to adder/sub
          r = 0;      // remainder
          done = 0;
        end
      end
    endmodule
  }
}

///signed fixedpoint

primitive fixed_p_std_sadd[width, int_width, fract_width] (left: width, right: width) ->(out: width){
    verilog {
      module fixed_p_std_sadd
        #(parameter width= 32,
        parameter int_width= 8,
        parameter fract_width= 24)

        (input signed [width-1:0] left,
        input signed [width-1:0] right,
        output signed [width-1:0] out);

        assign out = left + right;
      endmodule
    }
}

primitive fixed_p_std_ssub[width, int_width, fract_width] (left: width, right: width)->(out: width){
    verilog {
        module fixed_p_std_ssub
        #(parameter width= 32,
        parameter int_width= 8,
        parameter fract_width= 24)

        (input signed [width-1:0] left,
        input signed [width-1:0] right,
        output signed [width-1:0] out);


        out = left -right;
        endmodule
    }
}

primitive fixed_p_std_smult[width, int_width, fract_width](left: width, right: width)->(out: width){
    verilog {
      module fixed_p_std_smult
        #(parameter width= 32,
        parameter int_width= 8,
        parameter fract_width= 24)

        (input signed [width-1:0] left,
        input signed [width-1:0] right,
        output signed [width-1:0] out);

        logic signed [2*width-2:0] result;

        assign result = left * right;
        assign out = result[width+fract_width-1:fract_width];


        endmodule

    }
}

primitive fixed_p_std_sdiv[width, int_width, fract_width](left: width, right: width)->(out: width){
    verilog {
        module fixed_p_std_sdiv
          #(parameter width= 32,
            parameter int_width= 8,
            parameter fract_width= 24)
          (input signed [width-1:0] left,
           input signed [width-1:0] right,
           output signed [width-1:0] out);

          logic [2*width-2:0] result;

          assign result = left / right;
          assign out = result[width+fract_width-1:fract_width];
        endmodule

    }
}

primitive sfixed_p_std_add_dbit[width1, width2 , int_width1, fract_width1, int_width2, fract_width2, out_width] (left: width1, right: width2)
->(out: out_width){
    verilog {
      module sfixed_p_std_add_dbit
        #(parameter width1= 32,
        parameter width2= 32,
        parameter int_width1 = 8,
        parameter fract_width1 = 24,
        parameter int_width2 = 4,
        parameter fract_width2 =28,
        parameter out_width = 36)

        (input logic [width1-1:0] left,
        input logic [width2-1:0] right,
        output logic [out_width-1:0] out);

        logic [int_width1-1:0] left_int;
        logic [int_width2-1:0] right_int;
        logic [fract_width1-1:0] left_fract;
        logic [fract_width2-1:0] right_fract;

        localparam bigint = (int_width1 >= int_width2) ? int_width1 : int_width2;
        localparam bigfract = (fract_width1 >= fract_width2) ? fract_width1 : fract_width2;

        logic [bigint-1:0]  mod_right_int;
        logic [bigfract-1:0] mod_left_fract;

        logic [bigint-1:0]  whole_int;
        logic [ bigfract-1:0] whole_fract;

        assign {left_int, left_fract} = left;
        assign {right_int, right_fract} = right;

        assign mod_left_fract = left_fract * (2**(fract_width2-fract_width1));

        always_comb begin
          if ((mod_left_fract + right_fract) >= 2**fract_width2) begin
            whole_int = left_int + right_int+1;
            whole_fract =mod_left_fract + right_fract-2**fract_width2;
          end
          else begin
            whole_int = left_int + right_int;
            whole_fract =mod_left_fract + right_fract;
          end
        end

        assign out = {whole_int, whole_fract};
      endmodule
    }
}

primitive fixed_p_std_sgt<"share"=1>[width, int_width, fract_width](left: width, right: width) -> (out: 1) {
  verilog {
    module fixed_p_std_sgt
     #(parameter width = 32,
       parameter int_width = 8,
       parameter fract_width = 24)
       (input  signed logic [width-1:0] left,
        input  signed logic [width-1:0] right,
        output signed logic             out);
      assign out = left > right;
    endmodule
  }
}
=======
// vim: set ft=futil:

// Re-export all libraries.
import "core.futil";
import "bitnum/signed.futil";
import "bitnum/unsigned.futil";
import "fixed/signed.futil";
import "fixed/unsigned.futil";
>>>>>>> fae5555c
<|MERGE_RESOLUTION|>--- conflicted
+++ resolved
@@ -1,1512 +1,3 @@
-<<<<<<< HEAD
-/**
- * The FuTIL standard library.
- * Implement verilog primitives that are unrepresentable in FuTIL.
- * Conventions:
- * - All parameter names must be SNAKE_CASE and all caps.
- * - Port names must be snake_case, no caps.
- */
-primitive std_mem_d1[width, size, idx_size](
-  addr0: idx_size,
-  write_data: width,
-  write_en: 1,
-  clk: 1
-) -> (read_data: width, done: 1) {
-  verilog {
-    module std_mem_d1
-      #(parameter width = 32,
-        parameter size = 16,
-        parameter idx_size = 4)
-       (input logic [idx_size-1:0] addr0,
-        input logic [width-1:0]   write_data,
-        input logic               write_en,
-        input logic               clk,
-        output logic [width-1:0]  read_data,
-        output logic done);
-
-      logic [width-1:0]  mem[size-1:0];
-
-      /* verilator lint_off WIDTH */
-      assign read_data = mem[addr0];
-      always_ff @(posedge clk) begin
-        if (write_en) begin
-          mem[addr0] <= write_data;
-          done <= 1'd1;
-        end else
-          done <= 1'd0;
-      end
-    endmodule
-  }
-}
-
-// Represents an external memory
-primitive std_mem_d1_ext[width, size, idx_size](
-  addr0: idx_size,
-  write_data: width,
-  write_en: 1,
-  clk: 1
-) -> (read_data: width, done: 1) {}
-
-
-primitive std_mem_d2[width, d0_size, d1_size, d0_idx_size, d1_idx_size](
-  addr0: d0_idx_size,
-  addr1: d1_idx_size,
-  write_data: width,
-  write_en: 1,
-  clk: 1
-) -> (read_data: width, done: 1) {
-  verilog {
-    module std_mem_d2
-      #(parameter width = 32,
-        parameter d0_size = 16,
-        parameter d1_size = 16,
-        parameter d0_idx_size = 4,
-        parameter d1_idx_size = 4)
-       (input logic [d0_idx_size-1:0] addr0,
-        input logic [d1_idx_size-1:0] addr1,
-        input logic [width-1:0]   write_data,
-        input logic               write_en,
-        input logic               clk,
-        output logic [width-1:0]  read_data,
-        output logic done);
-
-      /* verilator lint_off WIDTH */
-      logic [width-1:0]  mem[d0_size-1:0][d1_size-1:0];
-
-      assign read_data = mem[addr0][addr1];
-      always_ff @(posedge clk) begin
-        if (write_en) begin
-          mem[addr0][addr1] <= write_data;
-          done <= 1'd1;
-        end else
-          done <= 1'd0;
-      end
-    endmodule
-  }
-}
-
-primitive std_mem_d2_ext[width, d0_size, d1_size, d0_idx_size, d1_idx_size](
-  addr0: d0_idx_size,
-  addr1: d1_idx_size,
-  write_data: width,
-  write_en: 1,
-  clk: 1
-) -> (read_data: width, done: 1) {}
-
-primitive std_mem_d3[
-    width,
-    d0_size,
-    d1_size,
-    d2_size,
-    d0_idx_size,
-    d1_idx_size,
-    d2_idx_size
-] (
-  addr0: d0_idx_size,
-  addr1: d1_idx_size,
-  addr2: d2_idx_size,
-  write_data: width,
-  write_en: 1,
-  clk: 1
-) -> (read_data: width, done: 1) {
-  verilog {
-    module std_mem_d3
-      #(parameter width = 32,
-        parameter d0_size = 16,
-        parameter d1_size = 16,
-        parameter d2_size = 16,
-        parameter d0_idx_size = 4,
-        parameter d1_idx_size = 4,
-        parameter d2_idx_size = 4)
-       (input logic [d0_idx_size-1:0] addr0,
-        input logic [d1_idx_size-1:0] addr1,
-        input logic [d2_idx_size-1:0] addr2,
-        input logic [width-1:0]   write_data,
-        input logic               write_en,
-        input logic               clk,
-        output logic [width-1:0]  read_data,
-        output logic done);
-
-      /* verilator lint_off WIDTH */
-      logic [width-1:0]  mem[d0_size-1:0][d1_size-1:0][d2_size-1:0];
-
-      assign read_data = mem[addr0][addr1][addr2];
-      always_ff @(posedge clk) begin
-        if (write_en) begin
-          mem[addr0][addr1][addr2] <= write_data;
-          done <= 1'd1;
-        end else
-          done <= 1'd0;
-      end
-    endmodule
-  }
-}
-
-primitive std_mem_d3_ext[
-    width,
-    d0_size,
-    d1_size,
-    d2_size,
-    d0_idx_size,
-    d1_idx_size,
-    d2_idx_size
-] (
-  addr0: d0_idx_size,
-  addr1: d1_idx_size,
-  addr2: d2_idx_size,
-  write_data: width,
-  write_en: 1,
-  clk: 1
-) -> (read_data: width, done: 1) {}
-
-primitive std_mem_d4[
-    width,
-    d0_size,
-    d1_size,
-    d2_size,
-    d3_size,
-    d0_idx_size,
-    d1_idx_size,
-    d2_idx_size,
-    d3_idx_size
-] (
-  addr0: d0_idx_size,
-  addr1: d1_idx_size,
-  addr2: d2_idx_size,
-  addr3: d3_idx_size,
-  write_data: width,
-  write_en: 1,
-  clk: 1
-) -> (read_data: width, done: 1) {
-  verilog {
-    module std_mem_d4
-      #(parameter width = 32,
-        parameter d0_size = 16,
-        parameter d1_size = 16,
-        parameter d2_size = 16,
-        parameter d3_size = 16,
-        parameter d0_idx_size = 4,
-        parameter d1_idx_size = 4,
-        parameter d2_idx_size = 4,
-        parameter d3_idx_size = 4)
-       (input logic [d0_idx_size-1:0] addr0,
-        input logic [d1_idx_size-1:0] addr1,
-        input logic [d2_idx_size-1:0] addr2,
-        input logic [d3_idx_size-1:0] addr3,
-        input logic [width-1:0]   write_data,
-        input logic               write_en,
-        input logic               clk,
-        output logic [width-1:0]  read_data,
-        output logic done);
-
-      /* verilator lint_off WIDTH */
-      logic [width-1:0]  mem[d0_size-1:0][d1_size-1:0][d2_size-1:0][d3_size-1:0];
-
-      assign read_data = mem[addr0][addr1][addr2][addr3];
-      always_ff @(posedge clk) begin
-        if (write_en) begin
-          mem[addr0][addr1][addr2][addr3] <= write_data;
-          done <= 1'd1;
-        end else
-          done <= 1'd0;
-      end
-    endmodule
-  }
-}
-
-primitive std_mem_d4_ext[
-    width,
-    d0_size,
-    d1_size,
-    d2_size,
-    d3_size,
-    d0_idx_size,
-    d1_idx_size,
-    d2_idx_size,
-    d3_idx_size
-] (
-  addr0: d0_idx_size,
-  addr1: d1_idx_size,
-  addr2: d2_idx_size,
-  addr3: d3_idx_size,
-  write_data: width,
-  write_en: 1,
-  clk: 1
-) -> (read_data: width, done: 1) {}
-
-primitive std_logsize_mem_d1[width, logsize](
-  addr0: logsize,
-  write_data: width,
-  write_en: 1,
-  clk: 1
-) -> (read_data: width) {
-  verilog {
-    module std_logsize_mem_d1
-      #(parameter width = 32,
-        parameter logsize = 4)
-       (input logic [logsize-1:0] addr0,
-        input logic [width-1:0]   write_data,
-        input logic               write_en,
-        input logic               clk,
-        output logic [width-1:0]  read_data);
-
-      logic [width-1:0]  mem[(1<<logsize)-1:0];
-
-      assign read_data = mem[addr0];
-      always_ff @(posedge clk) begin
-        if (write_en) begin
-          mem[addr0] <= write_data;
-        end
-      end
-    endmodule
-  }
-}
-
-primitive std_reg<"static"=1>[width](in: width, write_en: 1, clk: 1) -> (out: width, done: 1) {
-  verilog {
-    module std_reg
-      #(parameter width = 32)
-       (input wire [width-1:0] in,
-        input wire write_en,
-        input wire clk,
-        // output
-        output logic [width - 1:0] out,
-        output logic done);
-
-      always_ff @(posedge clk) begin
-        if (write_en) begin
-          out <= in;
-          done <= 1'd1;
-        end else
-          done <= 1'd0;
-      end
-    endmodule
-  }
-}
-
-primitive std_shift_reg[width, depth](in: width, write_en: 1, clk: 1) -> (out: width, done: 1) {
-  verilog {
-    module std_shift_reg
-      #(parameter WIDTH = 32,
-        parameter DEPTH = 1)
-       (// inputs
-        input logic [WIDTH-1:0] in,
-        input logic write_en,
-        // clock
-        input logic clk,
-        // outputs
-        output logic [WIDTH-1:0] out,
-        output logic done);
-
-      // Register file to store values being shifted.
-      logic [WIDTH-1:0] shift_reg[0:DEPTH-1];
-      // Local variable to shift the register with.
-      logic [WIDTH-1:0] push_in;
-
-      // The output is always the right-most value.
-      assign out = shift_reg[DEPTH-1];
-
-      // Select what value needs to be pushed in this cycle.
-      always_comb begin
-        if (write_en)
-          push_in = in;
-        else
-          push_in = '0;
-      end
-
-      // Shift all the value to the right.
-      genvar i;
-      generate for (i=0; i<DEPTH - 1; i=i+1)
-      always_ff @(posedge clk)
-        shift_reg[i+1] <= shift_reg[i];
-      endgenerate
-
-      always_ff @(posedge clk) begin
-        // If a value was written, send the done signal.
-        if (write_en) begin
-          done <= 1'd1;
-        end else
-          done <= 1'd0;
-
-        // Push new value into the register
-        shift_reg[0] <= push_in;
-      end
-    endmodule
-  }
-}
-
-primitive std_const<"share"=1>[width, value]() -> (out: width) {
-  verilog {
-    module std_const
-      #(parameter width = 32,
-        parameter value = 0)
-       (output logic [width - 1:0] out);
-      assign out = value;
-    endmodule
-  }
-}
-
-primitive std_slice<"share"=1>[in_width, out_width](in: in_width) -> (out: out_width) {
-  verilog {
-    module std_slice
-      #(parameter in_width = 32,
-        parameter out_width = 32)
-      (input  logic [in_width-1:0] in,
-       output logic [out_width-1:0] out);
-      assign out = in[out_width-1:0];
-    endmodule
-  }
-}
-
-primitive std_lsh<"share"=1>[width](left: width, right: width) -> (out: width) {
-  verilog {
-    module std_lsh
-      #(parameter width = 32)
-      (input  logic [width-1:0] left,
-        input  logic [width-1:0] right,
-        output logic [width-1:0] out);
-      assign out = left << right;
-    endmodule
-  }
-}
-
-primitive std_rsh<"share"=1>[width](left: width, right: width) -> (out: width) {
-  verilog {
-    module std_rsh
-      #(parameter width = 32)
-      (input  logic [width-1:0] left,
-        input  logic [width-1:0] right,
-        output logic [width-1:0] out);
-      assign out = left >> right;
-    endmodule
-  }
-}
-
-primitive std_add<"share"=1>[width](left: width, right: width) -> (out: width) {
-  verilog {
-    module std_add
-      #(parameter width = 32)
-      (input  logic [width-1:0] left,
-        input  logic [width-1:0] right,
-        output logic [width-1:0] out);
-      assign out = left + right;
-    endmodule
-  }
-}
-
-primitive std_sub<"share"=1>[width](left: width, right: width) -> (out: width) {
-  verilog {
-    module std_sub
-      #(parameter width = 32)
-      (input  logic [width-1:0] left,
-        input  logic [width-1:0] right,
-        output logic [width-1:0] out);
-      assign out = left - right;
-    endmodule
-  }
-}
-
-primitive std_mod<"share"=1>[width](left: width, right: width) -> (out: width) {
-  verilog {
-    module std_mod
-      #(parameter width = 32)
-      (input  logic [width-1:0] left,
-        input  logic [width-1:0] right,
-        output logic [width-1:0] out);
-      assign out = left % right;
-    endmodule
-  }
-}
-
-primitive std_mod_pipe[width]
-(clk: 1, reset: 1, go: 1, left: width, right: width)
--> (out: width, done: 1) {
-  verilog {
-    module std_mod_pipe
-              #(parameter width = 32)
-                (input            clk, reset,
-                input                  go,
-                input [width-1:0]      left,
-                input [width-1:0]      right,
-                output reg [width-1:0] out,
-                output reg             done);
-
-      wire start = go && !running && !reset;
-
-      reg [width-1:0]     dividend;
-      reg [(width-1)*2:0] divisor;
-      reg [width-1:0]     quotient;
-      reg [width-1:0]     quotient_msk;
-      reg                 running;
-
-      always @(posedge clk) begin
-          if (reset || !go) begin
-            running <= 0;
-            done <= 0;
-            out <= 0;
-          end else
-           if (start && left == 0) begin
-              out <= 0;
-              done <= 1;
-           end if (start) begin
-              running <= 1;
-              dividend <= left;
-              divisor <= right << width-1;
-              quotient <= 0;
-              quotient_msk <= 1 << width-1;
-            end else
-              if (!quotient_msk && running) begin
-                running <= 0;
-                done <= 1;
-                out <= dividend;
-              end else begin
-                if (divisor <= dividend) begin
-                    dividend <= dividend - divisor;
-                    quotient <= quotient | quotient_msk;
-                end
-                divisor <= divisor >> 1;
-                quotient_msk <= quotient_msk >> 1;
-              end
-      end
-    endmodule
-  }
-}
-
-primitive std_mult<"share"=1>[width](left: width, right: width) -> (out: width) {
-  verilog {
-    module std_mult
-      #(parameter width = 32)
-      (input logic  [width-1:0] left,
-        input logic  [width-1:0] right,
-        output logic [width-1:0] out);
-      assign out = left * right;
-    endmodule
-  }
-}
-
-primitive std_mult_pipe[width](left: width, right: width, go: 1, clk: 1) -> (out: width, done: 1) {
-  verilog {
-    module std_mult_pipe
-      #(parameter width = 32)
-       (input logic [width-1:0] left,
-        input logic [width-1:0] right,
-        input logic go,
-        input logic clk,
-        output logic [width-1:0] out,
-        output logic done);
-       logic [width-1:0] rtmp;
-       logic [width-1:0] ltmp;
-       logic [width-1:0] out_tmp;
-       reg done_buf[1:0];
-       always_ff @(posedge clk) begin
-         if (go) begin
-           rtmp <= right;
-           ltmp <= left;
-           out_tmp <= rtmp * ltmp;
-           out <= out_tmp;
-
-           done <= done_buf[1];
-           done_buf[0] <= 1'b1;
-           done_buf[1] <= done_buf[0];
-         end else begin
-           rtmp <= 0;
-           ltmp <= 0;
-           out_tmp <= 0;
-           out <= 0;
-
-           done <= 0;
-           done_buf[0] <= 0;
-           done_buf[1] <= 0;
-         end
-       end
-     endmodule
-  }
-}
-
-primitive std_div<"share"=1>[width](left: width, right: width) -> (out: width) {
-  verilog {
-    module std_div
-      #(parameter width = 32)
-      (input logic  [width-1:0] left,
-        input logic  [width-1:0] right,
-        output logic [width-1:0] out);
-      assign out = left / right;
-    endmodule
-  }
-}
-
-primitive std_div_pipe[width]
-(clk: 1, reset: 1, go: 1, left: width, right: width)
--> (out: width, done: 1) {
-  verilog {
-    /* verilator lint_off WIDTH */
-    module std_div_pipe
-              #(parameter width = 32)
-                (input             clk, reset,
-                input                  go,
-                input [width-1:0]      left,
-                input [width-1:0]      right,
-                output reg [width-1:0] out,
-                output reg             done);
-
-      wire start = go && !running && !reset;
-
-      reg [width-1:0]     dividend;
-      reg [(width-1)*2:0] divisor;
-      reg [width-1:0]     quotient;
-      reg [width-1:0]     quotient_msk;
-      reg                 running;
-
-      always @(posedge clk) begin
-          if (reset || !go) begin
-            running <= 0;
-            done <= 0;
-            out <= 0;
-          end else
-           if (start && left == 0) begin
-              out <= 0;
-              done <= 1;
-           end if (start) begin
-              running <= 1;
-              dividend <= left;
-              divisor <= right << width-1;
-              quotient <= 0;
-              quotient_msk <= 1 << width-1;
-            end else
-              if (!quotient_msk && running) begin
-                running <= 0;
-                done <= 1;
-                out <= quotient;
-              end else begin
-                if (divisor <= dividend) begin
-                    dividend <= dividend - divisor;
-                    quotient <= quotient | quotient_msk;
-                end
-                divisor <= divisor >> 1;
-                quotient_msk <= quotient_msk >> 1;
-              end
-      end
-    endmodule
-  }
-}
-
-
-primitive std_not<"share"=1>[width](in: width) -> (out: width) {
-  verilog {
-    module std_not
-      #(parameter width = 32)
-      (input logic [width-1:0] in,
-        output logic [width-1:0] out);
-      assign out = ~in;
-    endmodule
-  }
-}
-
-primitive std_and<"share"=1>[width](left: width, right: width) -> (out: width) {
-  verilog {
-    module std_and
-      #(parameter width = 32)
-      (input logic  [width-1:0] left,
-        input logic  [width-1:0] right,
-        output logic [width-1:0] out);
-      assign out = left & right;
-    endmodule
-  }
-}
-
-primitive std_or<"share"=1>[width](left: width, right: width) -> (out: width) {
-  verilog {
-    module std_or
-      #(parameter width = 32)
-      (input logic  [width-1:0] left,
-        input logic  [width-1:0] right,
-        output logic [width-1:0] out);
-      assign out = left | right;
-    endmodule
-  }
-}
-
-primitive std_xor[p_width](left: p_width, right: p_width) -> (out: p_width) {
-  verilog {
-    module std_xor
-      #(parameter width = 32)
-      (input logic  [width-1:0] left,
-        input logic  [width-1:0] right,
-        output logic [width-1:0] out);
-      assign out = left ^ right;
-    endmodule
-  }
-}
-
-primitive std_gt<"share"=1>[width](left: width, right: width) -> (out: 1) {
-  verilog {
-    module std_gt
-      #(parameter width = 32)
-      (input logic [width-1:0] left,
-        input logic [width-1:0] right,
-        output logic            out);
-      assign out = left > right;
-    endmodule
-  }
-}
-
-primitive std_lt<"share"=1>[width](left: width, right: width) -> (out: 1) {
-  verilog {
-    module std_lt
-      #(parameter width = 32)
-      (input logic [width-1:0] left,
-        input logic [width-1:0] right,
-        output logic            out);
-      assign out = left < right;
-    endmodule
-  }
-}
-
-primitive std_eq<"share"=1>[width](left: width, right: width) -> (out: 1) {
-  verilog {
-    module std_eq
-      #(parameter width = 32)
-      (input logic [width-1:0] left,
-        input logic [width-1:0] right,
-        output logic            out);
-      assign out = left == right;
-    endmodule
-  }
-}
-
-primitive std_neq<"share"=1>[width](left: width, right: width) -> (out: 1) {
-  verilog {
-    module std_neq
-      #(parameter width = 32)
-      (input logic [width-1:0] left,
-        input logic [width-1:0] right,
-        output logic            out);
-      assign out = left != right;
-    endmodule
-  }
-}
-
-primitive std_ge<"share"=1>[width](left: width, right: width) -> (out: 1) {
-  verilog {
-    module std_ge
-      #(parameter width = 32)
-      (input logic [width-1:0] left,
-        input logic [width-1:0] right,
-        output logic            out);
-      assign out = left >= right;
-    endmodule
-  }
-}
-
-primitive std_le<"share"=1>[width](left: width, right: width) -> (out: 1) {
-  verilog {
-    module std_le
-      #(parameter width = 32)
-      (input logic [width-1:0] left,
-       input logic [width-1:0] right,
-       output logic            out);
-      assign out = left <= right;
-    endmodule
-  }
-}
-
-primitive std_sqrt(in: 32, go: 1, clk: 1) -> (out: 32, done: 1) {
-  verilog {
-    module std_sqrt
-      (input logic [31:0]  in,
-       input logic         go,
-       input logic         clk,
-       output logic [31:0] out,
-       output logic        done);
-      // declare the variables
-      reg [31:0] a;
-      reg [15:0] q;
-      reg [17:0] left,right,r;
-      integer i;
-      always_ff @(posedge clk) begin
-        if (go && i == 0) begin
-          // initialize all the variables.
-          a = in;
-          q = 0;
-          i = 1;
-          left = 0;   // input to adder/sub
-          right = 0;  // input to adder/sub
-          r = 0;      // remainder
-        // run the calculations for 16 iterations.
-        end else if (go && i <= 16) begin
-          right = {q,r[17],1'b1};
-          left = {r[15:0],a[31:30]};
-          a = {a[29:0],2'b00};    //left shift by 2 bits.
-          if (r[17] == 1) //add if r is negative
-              r = left + right;
-          else    //subtract if r is positive
-              r = left - right;
-          q = {q[14:0],!r[17]};
-          if (i == 16) begin
-            out = {16'd0,q};   //final assignment of output.
-            i = 0;
-            done = 1;
-          end else
-            i = i + 1;
-        end else begin
-          // initialize all the variables.
-          a = in;
-          q = 0;
-          i = 0;
-          left = 0;   // input to adder/sub
-          right = 0;  // input to adder/sub
-          r = 0;      // remainder
-          done = 0;
-        end
-      end
-    endmodule
-  }
-}
-
-primitive std_start_fsm(valid: 1, reset: 1, clk: 1) -> (out: 1) {
-  verilog {
-    module std_start_fsm
-     (input logic  valid,
-      input logic  reset,
-      input logic  clk,
-      // outputs
-      output logic out);
-
-      logic        state;
-      always_ff @(posedge clk) begin
-      if (reset) begin
-        out <= 1'b0;
-        state <= 1'b0;
-      end else
-        case ({valid, state})
-          2'b00: out <= 1'b0;
-          2'b10: begin
-            state <= 1'b1;
-            out <= 1'b1;
-          end
-          2'b01: out <= 1'b0;
-          2'b11: out <= 1'b0;
-        endcase
-      end
-    endmodule
-  }
-}
-
-primitive std_fsm_state(in: 1, reset: 1, clk: 1) -> (out: 1) {
- verilog {
-    module std_fsm_state
-      (input logic  in,
-       input logic  reset,
-       input logic  clk,
-       // outputs
-       output logic out);
-
-      logic        state;
-
-      always_ff @(posedge clk) begin
-        if (reset) state <= 1'b0;
-        else begin
-          state <= in;
-        end
-      end
-
-      always_comb
-        out = state;
-    endmodule
-  }
-}
-
-/////// fixed_point primitive ///////////
-
-primitive fixed_p_std_const[width, int_width, fract_width, value1, value2] () -> (out: width){
-    verilog {
-        module fixed_p_std_const
-            #(parameter width=32,
-            parameter int_width = 8,
-            parameter fract_width = 24,
-            parameter value1 = 0,
-            parameter value2 = 0)
-
-        (output logic [width-1:0] out);
-        assign out = {value1, value2};
-        endmodule
-    }
-}
-
-
-primitive fixed_p_std_add[width, int_width, fract_width] (left: width, right: width) ->(out: width){
-    verilog {
-      module fixed_p_std_add
-        #(parameter width= 32,
-        parameter int_width= 8,
-        parameter fract_width= 24)
-
-        (input logic [width-1:0] left,
-        input logic [width-1:0] right,
-        output logic [width-1:0] out);
-
-        assign out = left + right;
-      endmodule
-    }
-}
-
-primitive fixed_p_std_sub[width, int_width, fract_width] (left: width, right: width)->(out: width){
-    verilog {
-        module fixed_p_std_sub
-        #(parameter width= 32,
-        parameter int_width= 8,
-        parameter fract_width= 24)
-
-        (input logic [width-1:0] left,
-        input logic [width-1:0] right,
-        output logic [width-1:0] out);
-
-
-        out = left -right;
-        endmodule
-    }
-}
-
-primitive fixed_p_std_mult[width, int_width, fract_width](left: width, right: width)->(out: width){
-    verilog {
-      module fixed_p_std_mult
-        #(parameter width= 32,
-        parameter int_width= 8,
-        parameter fract_width= 24)
-
-        (input logic [width-1:0] left,
-        input logic [width-1:0] right,
-        output logic [width-1:0] out);
-
-        logic [2*width-2:0] result;
-
-        assign result = left * right;
-        assign out = result[width+fract_width-1:fract_width];
-
-
-        endmodule
-
-    }
-}
-
-primitive fixed_p_std_div[width, int_width, fract_width](left: width, right: width)->(out: width){
-    verilog {
-        module fixed_p_std_div
-          #(parameter width= 32,
-            parameter int_width= 8,
-            parameter fract_width= 24)
-          (input logic [width-1:0] left,
-           input logic [width-1:0] right,
-           output logic [width-1:0] out);
-
-          logic [2*width-2:0] result;
-
-          assign result = left / right;
-          assign out = result[width+fract_width-1:fract_width];
-        endmodule
-
-    }
-}
-
-primitive fixed_p_std_gt<"share"=1>[width, int_width, fract_width](left: width, right: width) -> (out: 1) {
-  verilog {
-    module fixed_p_std_gt
-     #(parameter width = 32,
-       parameter int_width = 8,
-       parameter fract_width = 24)
-       (input  logic [width-1:0] left,
-        input  logic [width-1:0] right,
-        output logic             out);
-      assign out = left > right;
-    endmodule
-  }
-}
-
-primitive fixed_p_std_add_dbit[width1, width2 , int_width1, fract_width1, int_width2, fract_width2, out_width] (left: width1, right: width2)
-->(out: out_width){
-    verilog {
-      module fixed_p_std_add_dbit
-        #(parameter width1= 32,
-        parameter width2= 32,
-        parameter int_width1 = 8,
-        parameter fract_width1 = 24,
-        parameter int_width2 = 4,
-        parameter fract_width2 =28,
-        parameter out_width = 36)
-
-        (input logic [width1-1:0] left,
-        input logic [width2-1:0] right,
-        output logic [out_width-1:0] out);
-
-        logic [int_width1-1:0] left_int;
-        logic [int_width2-1:0] right_int;
-        logic [fract_width1-1:0] left_fract;
-        logic [fract_width2-1:0] right_fract;
-
-        localparam bigint = (int_width1 >= int_width2) ? int_width1 : int_width2;
-        localparam bigfract = (fract_width1 >= fract_width2) ? fract_width1 : fract_width2;
-
-        logic [bigint-1:0]  mod_right_int;
-        logic [bigfract-1:0] mod_left_fract;
-
-        logic [bigint-1:0]  whole_int;
-        logic [ bigfract-1:0] whole_fract;
-
-        assign {left_int, left_fract} = left;
-        assign {right_int, right_fract} = right;
-
-        assign mod_left_fract = left_fract * (2**(fract_width2-fract_width1));
-
-        always_comb begin
-          if ((mod_left_fract + right_fract) >= 2**fract_width2) begin
-            whole_int = left_int + right_int+1;
-            whole_fract =mod_left_fract + right_fract-2**fract_width2;
-          end
-          else begin
-            whole_int = left_int + right_int;
-            whole_fract =mod_left_fract + right_fract;
-          end
-        end
-
-        assign out = {whole_int, whole_fract};
-      endmodule
-    }
-}
-
-/////// signed primitives ///////
-primitive std_slsh<"share"=1>[width](left: width, right: width) -> (out: width) {
-  verilog {
-    module std_slsh
-      #(parameter width = 32)
-      (input  signed [width-1:0] left,
-        input  signed [width-1:0] right,
-        output signed [width-1:0] out);
-      assign out = left << right;
-    endmodule
-  }
-}
-
-primitive std_srsh<"share"=1>[width](left: width, right: width) -> (out: width) {
-  verilog {
-    module std_srsh
-      #(parameter width = 32)
-      (input  signed [width-1:0] left,
-        input  signed [width-1:0] right,
-        output signed [width-1:0] out);
-      assign out = left >> right;
-    endmodule
-  }
-}
-primitive std_sadd<"share"=1>[width](left: width, right: width) -> (out: width) {
-  verilog {
-    module std_sadd
-      #(parameter width = 32)
-      (input  signed  [width-1:0] left,
-        input  signed  [width-1:0] right,
-        output signed  [width-1:0] out);
-      assign out = left + right;
-    endmodule
-  }
-}
-
-primitive std_ssub<"share"=1>[width](left: width, right: width) -> (out: width) {
-  verilog {
-    module std_ssub
-      #(parameter width = 32)
-      (input  signed  [width-1:0] left,
-        input  signed  [width-1:0] right,
-        output signed  [width-1:0] out);
-      assign out = left - right;
-    endmodule
-  }
-}
-
-primitive std_smod<"share"=1>[width](left: width, right: width) -> (out: width) {
-  verilog {
-    module std_smod
-      #(parameter width = 32)
-      (input  signed [width-1:0] left,
-        input  signed [width-1:0] right,
-        output signed [width-1:0] out);
-      assign out = left % right;
-    endmodule
-  }
-}
-
-primitive std_smod_pipe[width]
-(clk: 1, reset: 1, go: 1, left: width, right: width)
--> (out: width, done: 1) {
-  verilog {
-    module std_smod_pipe
-              #(parameter width = 32)
-                (input            clk, reset,
-                input                  go,
-                input  signed [width-1:0]      left,
-                input  signed [width-1:0]      right,
-                output reg signed [width-1:0] out,
-                output reg             done);
-
-      wire start = go && !running && !reset;
-
-      reg signed [width-1:0]     dividend;
-      reg signed [(width-1)*2:0] divisor;
-      reg signed [width-1:0]     quotient;
-      reg signed [width-1:0]     quotient_msk;
-      reg                        running;
-
-      always @(posedge clk) begin
-          if (reset || !go) begin
-            running <= 0;
-            done <= 0;
-            out <= 0;
-          end else
-           if (start && left == 0) begin
-              out <= 0;
-              done <= 1;
-           end if (start) begin
-              running <= 1;
-              dividend <= left;
-              divisor <= right << width-1;
-              quotient <= 0;
-              quotient_msk <= 1 << width-1;
-            end else
-              if (!quotient_msk && running) begin
-                running <= 0;
-                done <= 1;
-                out <= dividend;
-              end else begin
-                if (divisor <= dividend) begin
-                    dividend <= dividend - divisor;
-                    quotient <= quotient | quotient_msk;
-                end
-                divisor <= divisor >> 1;
-                quotient_msk <= quotient_msk >> 1;
-              end
-      end
-    endmodule
-  }
-}
-
-primitive std_smult<"share"=1>[width](left: width, right: width) -> (out: width) {
-  verilog {
-    module std_smult
-      #(parameter width = 32)
-      (input  signed  [width-1:0] left,
-        input  signed  [width-1:0] right,
-        output signed  [width-1:0] out);
-      assign out = left * right;
-    endmodule
-  }
-}
-
-primitive std_smult_pipe[width](left: width, right: width, go: 1, clk: 1) -> (out: width, done: 1) {
-  verilog {
-    module std_smult_pipe
-      #(parameter width = 32)
-       (input signed [width-1:0] left,
-        input signed [width-1:0] right,
-        input logic go,
-        input logic clk,
-        output signed [width-1:0] out,
-        output logic done);
-       logic signed [width-1:0] rtmp;
-       logic signed [width-1:0] ltmp;
-       logic signed [width-1:0] out_tmp;
-       reg done_buf[1:0];
-       always_ff @(posedge clk) begin
-         if (go) begin
-           rtmp <= right;
-           ltmp <= left;
-           out_tmp <= rtmp * ltmp;
-           out <= out_tmp;
-
-           done <= done_buf[1];
-           done_buf[0] <= 1'b1;
-           done_buf[1] <= done_buf[0];
-         end else begin
-           rtmp <= 0;
-           ltmp <= 0;
-           out_tmp <= 0;
-           out <= 0;
-
-           done <= 0;
-           done_buf[0] <= 0;
-           done_buf[1] <= 0;
-         end
-       end
-     endmodule
-  }
-}
-
-primitive std_sdiv<"share"=1>[width](left: width, right: width) -> (out: width) {
-  verilog {
-    module std_sdiv
-      #(parameter width = 32)
-      (input  signed  [width-1:0] left,
-        input  signed  [width-1:0] right,
-        output signed  [width-1:0] out);
-      assign out = left / right;
-    endmodule
-  }
-}
-
-primitive std_sdiv_pipe[width]
-(clk: 1, reset: 1, go: 1, left: width, right: width)
--> (out: width, done: 1) {
-  verilog {
-    /* verilator lint_off WIDTH */
-    module std_sdiv_pipe
-              #(parameter width = 32)
-                (input             clk, reset,
-                input                  go,
-                input signed [width-1:0]      left,
-                input signed [width-1:0]      right,
-                output reg signed [width-1:0] out,
-                output reg             done);
-
-      wire start = go && !running && !reset;
-
-      reg signed [width-1:0]     dividend;
-      reg signed [(width-1)*2:0] divisor;
-      reg signed [width-1:0]     quotient;
-      reg signed [width-1:0]     quotient_msk;
-      reg                        running;
-
-      always @(posedge clk) begin
-          if (reset || !go) begin
-            running <= 0;
-            done <= 0;
-            out <= 0;
-          end else
-           if (start && left == 0) begin
-              out <= 0;
-              done <= 1;
-           end if (start) begin
-              running <= 1;
-              dividend <= left;
-              divisor <= right << width-1;
-              quotient <= 0;
-              quotient_msk <= 1 << width-1;
-            end else
-              if (!quotient_msk && running) begin
-                running <= 0;
-                done <= 1;
-                out <= quotient;
-              end else begin
-                if (divisor <= dividend) begin
-                    dividend <= dividend - divisor;
-                    quotient <= quotient | quotient_msk;
-                end
-                divisor <= divisor >> 1;
-                quotient_msk <= quotient_msk >> 1;
-              end
-      end
-    endmodule
-  }
-}
-
-
-primitive std_snot<"share"=1>[width](in: width) -> (out: width) {
-  verilog {
-    module std_snot
-      #(parameter width = 32)
-      (input signed [width-1:0] in,
-        output signed [width-1:0] out);
-      assign out = ~in;
-    endmodule
-  }
-}
-
-primitive std_sand<"share"=1>[width](left: width, right: width) -> (out: width) {
-  verilog {
-    module std_sand
-      #(parameter width = 32)
-      (input signed  [width-1:0] left,
-        input signed  [width-1:0] right,
-        output signed [width-1:0] out);
-      assign out = left & right;
-    endmodule
-  }
-}
-
-primitive std_sor<"share"=1>[width](left: width, right: width) -> (out: width) {
-  verilog {
-    module std_sor
-      #(parameter width = 32)
-      (input signed  [width-1:0] left,
-        input signed  [width-1:0] right,
-        output signed [width-1:0] out);
-      assign out = left | right;
-    endmodule
-  }
-}
-
-primitive std_sgt<"share"=1>[width](left: width, right: width) -> (out: 1) {
-  verilog {
-    module std_sgt
-      #(parameter width = 32)
-      (input signed [width-1:0] left,
-        input signed [width-1:0] right,
-        output signed            out);
-      assign out = left > right;
-    endmodule
-  }
-}
-
-primitive std_slt<"share"=1>[width](left: width, right: width) -> (out: 1) {
-  verilog {
-    module std_slt
-      #(parameter width = 32)
-      (input signed [width-1:0] left,
-        input signed [width-1:0] right,
-        output signed            out);
-      assign out = left < right;
-    endmodule
-  }
-}
-
-primitive std_seq<"share"=1>[width](left: width, right: width) -> (out: 1) {
-  verilog {
-    module std_seq
-      #(parameter width = 32)
-      (input signed [width-1:0] left,
-        input signed [width-1:0] right,
-        output signed            out);
-      assign out = left == right;
-    endmodule
-  }
-}
-
-primitive std_sneq<"share"=1>[width](left: width, right: width) -> (out: 1) {
-  verilog {
-    module std_sneq
-      #(parameter width = 32)
-      (input signed [width-1:0] left,
-        input signed [width-1:0] right,
-        output signed            out);
-      assign out = left != right;
-    endmodule
-  }
-}
-
-primitive std_sge<"share"=1>[width](left: width, right: width) -> (out: 1) {
-  verilog {
-    module std_sge
-      #(parameter width = 32)
-      (input signed [width-1:0] left,
-        input signed [width-1:0] right,
-        output signed            out);
-      assign out = left >= right;
-    endmodule
-  }
-}
-
-primitive std_sle<"share"=1>[width](left: width, right: width) -> (out: 1) {
-  verilog {
-    module std_sle
-      #(parameter width = 32)
-      (input signed [width-1:0] left,
-       input signed [width-1:0] right,
-       output signed            out);
-      assign out = left <= right;
-    endmodule
-  }
-}
-
-primitive std_ssqrt(in: 32, go: 1, clk: 1) -> (out: 32, done: 1) {
-  verilog {
-    module std_ssqrt
-      (input signed [31:0]  in,
-       input logic         go,
-       input logic         clk,
-       output signed [31:0] out,
-       output logic        done);
-      // declare the variables
-      reg signed [31:0] a;
-      reg signed [15:0] q;
-      reg signed [17:0] left,right,r;
-      integer i;
-      always_ff @(posedge clk) begin
-        if (go && i == 0) begin
-          // initialize all the variables.
-          a = in;
-          q = 0;
-          i = 1;
-          left = 0;   // input to adder/sub
-          right = 0;  // input to adder/sub
-          r = 0;      // remainder
-        // run the calculations for 16 iterations.
-        end else if (go && i <= 16) begin
-          right = {q,r[17],1'b1};
-          left = {r[15:0],a[31:30]};
-          a = {a[29:0],2'b00};    //left shift by 2 bits.
-          if (r[17] == 1) //add if r is negative
-              r = left + right;
-          else    //subtract if r is positive
-              r = left - right;
-          q = {q[14:0],!r[17]};
-          if (i == 16) begin
-            out = {16'd0,q};   //final assignment of output.
-            i = 0;
-            done = 1;
-          end else
-            i = i + 1;
-        end else begin
-          // initialize all the variables.
-          a = in;
-          q = 0;
-          i = 0;
-          left = 0;   // input to adder/sub
-          right = 0;  // input to adder/sub
-          r = 0;      // remainder
-          done = 0;
-        end
-      end
-    endmodule
-  }
-}
-
-///signed fixedpoint
-
-primitive fixed_p_std_sadd[width, int_width, fract_width] (left: width, right: width) ->(out: width){
-    verilog {
-      module fixed_p_std_sadd
-        #(parameter width= 32,
-        parameter int_width= 8,
-        parameter fract_width= 24)
-
-        (input signed [width-1:0] left,
-        input signed [width-1:0] right,
-        output signed [width-1:0] out);
-
-        assign out = left + right;
-      endmodule
-    }
-}
-
-primitive fixed_p_std_ssub[width, int_width, fract_width] (left: width, right: width)->(out: width){
-    verilog {
-        module fixed_p_std_ssub
-        #(parameter width= 32,
-        parameter int_width= 8,
-        parameter fract_width= 24)
-
-        (input signed [width-1:0] left,
-        input signed [width-1:0] right,
-        output signed [width-1:0] out);
-
-
-        out = left -right;
-        endmodule
-    }
-}
-
-primitive fixed_p_std_smult[width, int_width, fract_width](left: width, right: width)->(out: width){
-    verilog {
-      module fixed_p_std_smult
-        #(parameter width= 32,
-        parameter int_width= 8,
-        parameter fract_width= 24)
-
-        (input signed [width-1:0] left,
-        input signed [width-1:0] right,
-        output signed [width-1:0] out);
-
-        logic signed [2*width-2:0] result;
-
-        assign result = left * right;
-        assign out = result[width+fract_width-1:fract_width];
-
-
-        endmodule
-
-    }
-}
-
-primitive fixed_p_std_sdiv[width, int_width, fract_width](left: width, right: width)->(out: width){
-    verilog {
-        module fixed_p_std_sdiv
-          #(parameter width= 32,
-            parameter int_width= 8,
-            parameter fract_width= 24)
-          (input signed [width-1:0] left,
-           input signed [width-1:0] right,
-           output signed [width-1:0] out);
-
-          logic [2*width-2:0] result;
-
-          assign result = left / right;
-          assign out = result[width+fract_width-1:fract_width];
-        endmodule
-
-    }
-}
-
-primitive sfixed_p_std_add_dbit[width1, width2 , int_width1, fract_width1, int_width2, fract_width2, out_width] (left: width1, right: width2)
-->(out: out_width){
-    verilog {
-      module sfixed_p_std_add_dbit
-        #(parameter width1= 32,
-        parameter width2= 32,
-        parameter int_width1 = 8,
-        parameter fract_width1 = 24,
-        parameter int_width2 = 4,
-        parameter fract_width2 =28,
-        parameter out_width = 36)
-
-        (input logic [width1-1:0] left,
-        input logic [width2-1:0] right,
-        output logic [out_width-1:0] out);
-
-        logic [int_width1-1:0] left_int;
-        logic [int_width2-1:0] right_int;
-        logic [fract_width1-1:0] left_fract;
-        logic [fract_width2-1:0] right_fract;
-
-        localparam bigint = (int_width1 >= int_width2) ? int_width1 : int_width2;
-        localparam bigfract = (fract_width1 >= fract_width2) ? fract_width1 : fract_width2;
-
-        logic [bigint-1:0]  mod_right_int;
-        logic [bigfract-1:0] mod_left_fract;
-
-        logic [bigint-1:0]  whole_int;
-        logic [ bigfract-1:0] whole_fract;
-
-        assign {left_int, left_fract} = left;
-        assign {right_int, right_fract} = right;
-
-        assign mod_left_fract = left_fract * (2**(fract_width2-fract_width1));
-
-        always_comb begin
-          if ((mod_left_fract + right_fract) >= 2**fract_width2) begin
-            whole_int = left_int + right_int+1;
-            whole_fract =mod_left_fract + right_fract-2**fract_width2;
-          end
-          else begin
-            whole_int = left_int + right_int;
-            whole_fract =mod_left_fract + right_fract;
-          end
-        end
-
-        assign out = {whole_int, whole_fract};
-      endmodule
-    }
-}
-
-primitive fixed_p_std_sgt<"share"=1>[width, int_width, fract_width](left: width, right: width) -> (out: 1) {
-  verilog {
-    module fixed_p_std_sgt
-     #(parameter width = 32,
-       parameter int_width = 8,
-       parameter fract_width = 24)
-       (input  signed logic [width-1:0] left,
-        input  signed logic [width-1:0] right,
-        output signed logic             out);
-      assign out = left > right;
-    endmodule
-  }
-}
-=======
 // vim: set ft=futil:
 
 // Re-export all libraries.
@@ -1514,5 +5,4 @@
 import "bitnum/signed.futil";
 import "bitnum/unsigned.futil";
 import "fixed/signed.futil";
-import "fixed/unsigned.futil";
->>>>>>> fae5555c
+import "fixed/unsigned.futil";