use calyx::backend::traits::Backend;
use calyx::backend::verilog::gen::VerilogBackend;
use calyx::{
    errors::Result, frontend::pretty_print::PrettyPrint, lang::context,
};
use itertools::Itertools;
use std::io::Write;
use std::path::PathBuf;
use std::str::FromStr;
pub use structopt::StructOpt;

// Definition of the command line interface. Uses the `structopt` derive macro
#[derive(StructOpt, Debug)]
#[structopt(
    name = env!("CARGO_PKG_NAME"),
    version = env!("CARGO_PKG_VERSION"),
    author = env!("CARGO_PKG_AUTHORS")
)]
#[allow(clippy::option_option)]
pub struct Opts {
    /// Input futil program
    #[structopt(parse(from_os_str))]
    pub file: Option<PathBuf>,

    /// Path to the primitives library
    #[structopt(long, short, default_value = ".")]
    pub lib_path: PathBuf,

    /// Enable debug mode output
    #[structopt(long = "debug")]
    pub enable_debug: bool,

<<<<<<< HEAD
    /// Enable Verilator mode.
    #[structopt(long = "verilator")]
    pub enable_verilator: bool,

    /// Select a backend.
=======
    /// Select a backend
>>>>>>> 6935b236
    #[structopt(short = "b", long = "backend", default_value)]
    pub backend: BackendOpt,

    /// Toplevel component
    #[structopt(short = "t", long = "toplevel", default_value = "main")]
    pub toplevel: String,

    /// Run this pass during execution
    #[structopt(short = "p", long = "pass", default_value = "all")]
    pub pass: Vec<String>,

    /// Disable pass during execution
    #[structopt(short = "d", long = "disable-pass")]
    pub disable_pass: Vec<String>,

    /// list all avaliable pass options
    #[structopt(long = "list-passes")]
    pub list_passes: bool,
}

// ================== Backend Variant and Parsing ===================== //

/// Enumeration of valid backends
#[derive(Debug, Copy, Clone)]
pub enum BackendOpt {
    Verilog,
    Futil,
    Dot,
    None,
}

fn backends() -> Vec<(&'static str, BackendOpt)> {
    vec![
        (VerilogBackend::name(), BackendOpt::Verilog),
        ("futil", BackendOpt::Futil),
        ("dot", BackendOpt::Dot),
        ("none", BackendOpt::None),
    ]
}

impl Default for BackendOpt {
    fn default() -> Self {
        BackendOpt::Futil
    }
}

/// Command line parsing for the Backend enum
impl FromStr for BackendOpt {
    type Err = String;
    fn from_str(input: &str) -> std::result::Result<Self, Self::Err> {
        // allocate a vector for the list of backends
        let backends = backends();
        // see if there is a backend for the string that we receive
        let found_backend = backends
            .iter()
            .find(|(backend_name, _)| &input == backend_name);
        if let Some((_, opt)) = found_backend {
            // return the BackendOpt if we found one
            Ok(*opt)
        } else {
            // build list of backends for error message
            let backend_str = backends
                .iter()
                .map(|(name, _)| (*name).to_string())
                .join(", ");
            Err(format!(
                "`{}` is not a valid backend.\nValid backends: {}",
                input, backend_str
            ))
        }
    }
}

/// Convert `BackendOpt` to a string
impl ToString for BackendOpt {
    fn to_string(&self) -> String {
        match self {
            Self::Verilog => "verilog",
            Self::Futil => "futil",
            Self::Dot => "dot",
            Self::None => "none",
        }
        .to_string()
    }
}

impl Opts {
    /// Given a context, calls the backend corresponding to the `BackendOpt` variant
    pub fn run_backend<W: Write>(
        self,
        context: &context::Context,
        file: &mut W,
    ) -> Result<()> {
        match self.backend {
            BackendOpt::Verilog => VerilogBackend::run(&context, file),
            BackendOpt::Futil => {
                context.pretty_print();
                Ok(())
            }
            BackendOpt::Dot => {
                write!(
                    file,
                    "{}",
                    context
                        .get_component(&self.toplevel.into())?
                        .structure
                        .visualize()
                )?;
                Ok(())
            }
            BackendOpt::None => Ok(()),
        }
    }
}<|MERGE_RESOLUTION|>--- conflicted
+++ resolved
@@ -30,15 +30,11 @@
     #[structopt(long = "debug")]
     pub enable_debug: bool,
 
-<<<<<<< HEAD
     /// Enable Verilator mode.
     #[structopt(long = "verilator")]
     pub enable_verilator: bool,
 
     /// Select a backend.
-=======
-    /// Select a backend
->>>>>>> 6935b236
     #[structopt(short = "b", long = "backend", default_value)]
     pub backend: BackendOpt,
 
